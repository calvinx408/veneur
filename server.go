package veneur

import (
	"bytes"
	"errors"
	"net"
	"net/http"
	"sync"
	"syscall"
	"time"

	"github.com/DataDog/datadog-go/statsd"
	"github.com/Sirupsen/logrus"
	"github.com/aws/aws-sdk-go/aws"
	"github.com/aws/aws-sdk-go/aws/credentials"
	"github.com/aws/aws-sdk-go/aws/session"
	"github.com/aws/aws-sdk-go/service/s3"
	"github.com/aws/aws-sdk-go/service/s3/s3iface"
	"github.com/getsentry/raven-go"
	"github.com/golang/protobuf/proto"
	"github.com/hashicorp/consul/api"
	"github.com/stripe/veneur/ssf"
	"github.com/zenazn/goji/bind"
	"github.com/zenazn/goji/graceful"

	"github.com/pkg/profile"

	"github.com/stripe/veneur/discovery"
	"github.com/stripe/veneur/plugins"
	s3p "github.com/stripe/veneur/plugins/s3"
	"github.com/stripe/veneur/samplers"
	"github.com/stripe/veneur/trace"
	"stathat.com/c/consistent"
)

// VERSION stores the current veneur version.
// It must be a var so it can be set at link time.
var VERSION = "dirty"

var profileStartOnce = sync.Once{}

var log = logrus.New()

var tracer = trace.GlobalTracer

// A Server is the actual veneur instance that will be run.
type Server struct {
	Workers     []*Worker
	EventWorker *EventWorker
	TraceWorker *TraceWorker

	statsd *statsd.Client
	sentry *raven.Client

	Hostname string
	Tags     []string

	DDHostname string
	DDAPIKey   string
	HTTPClient *http.Client

	HTTPAddr string

	ForwardAddr            string
	ForwardDestinations    *consistent.Consistent
	TraceDestinations      *consistent.Consistent
	Discoverer             discovery.Discoverer
	ConsulFowardService    string
	ConsulTraceService     string
	ForwardDestinationsMtx sync.Mutex
	TraceDestinationsMtx   sync.Mutex

	UDPAddr     *net.UDPAddr
	TraceAddr   *net.UDPAddr
	RcvbufBytes int

	HistogramPercentiles []float64

	plugins   []plugins.Plugin
	pluginMtx sync.Mutex

	enableProfiling bool

	HistogramAggregates samplers.HistogramAggregates
}

// NewFromConfig creates a new veneur server from a configuration specification.
func NewFromConfig(conf Config) (ret Server, err error) {
	ret.Hostname = conf.Hostname
	ret.Tags = conf.Tags
	ret.DDHostname = conf.APIHostname
	ret.DDAPIKey = conf.Key
	ret.HistogramPercentiles = conf.Percentiles
	if len(conf.Aggregates) == 0 {
		ret.HistogramAggregates.Value = samplers.AggregateMin + samplers.AggregateMax + samplers.AggregateCount
		ret.HistogramAggregates.Count = 3
	} else {
		ret.HistogramAggregates.Value = 0
		for _, agg := range conf.Aggregates {
			ret.HistogramAggregates.Value += samplers.AggregatesLookup[agg]
		}
		ret.HistogramAggregates.Count = len(conf.Aggregates)
	}

	interval, err := time.ParseDuration(conf.Interval)
	if err != nil {
		return
	}
	ret.HTTPClient = &http.Client{
		// make sure that POSTs to datadog do not overflow the flush interval
		Timeout: interval * 9 / 10,
		// we're fine with using the default transport and redirect behavior
	}

	ret.statsd, err = statsd.NewBuffered(conf.StatsAddress, 1024)
	if err != nil {
		return
	}
	ret.statsd.Namespace = "veneur."
	ret.statsd.Tags = append(ret.Tags, "veneurlocalonly")

	// nil is a valid sentry client that noops all methods, if there is no DSN
	// we can just leave it as nil
	if conf.SentryDsn != "" {
		ret.sentry, err = raven.New(conf.SentryDsn)
		if err != nil {
			return
		}
	}

	if conf.Debug {
		log.Level = logrus.DebugLevel
	}

	if conf.EnableProfiling {
		ret.enableProfiling = true
	}

	log.Hooks.Add(sentryHook{
		c:        ret.sentry,
		hostname: ret.Hostname,
		lv: []logrus.Level{
			logrus.ErrorLevel,
			logrus.FatalLevel,
			logrus.PanicLevel,
		},
	})
	log.WithField("version", VERSION).Info("Starting server")

	log.WithField("number", conf.NumWorkers).Info("Starting workers")
	ret.Workers = make([]*Worker, conf.NumWorkers)
	for i := range ret.Workers {
		ret.Workers[i] = NewWorker(i+1, ret.statsd, log)
		// do not close over loop index
		go func(w *Worker) {
			defer func() {
				ret.ConsumePanic(recover())
			}()
			w.Work()
		}(ret.Workers[i])
	}

	ret.EventWorker = NewEventWorker(ret.statsd)
	go func() {
		defer func() {
			ret.ConsumePanic(recover())
		}()
		ret.EventWorker.Work()
	}()

	ret.UDPAddr, err = net.ResolveUDPAddr("udp", conf.UdpAddress)
	if err != nil {
		return
	}
	ret.RcvbufBytes = conf.ReadBufferSizeBytes
	ret.HTTPAddr = conf.HTTPAddress
	ret.ForwardAddr = conf.ForwardAddress

	conf.Key = "REDACTED"
	conf.SentryDsn = "REDACTED"
	log.WithField("config", conf).Debug("Initialized server")

	if len(conf.TraceAddress) > 0 && len(conf.TraceAPIAddress) > 0 {

		ret.TraceWorker = NewTraceWorker(ret.statsd)
		go func() {
			defer func() {
				ret.ConsumePanic(recover())
			}()
			ret.TraceWorker.Work()
		}()

		ret.TraceAddr, err = net.ResolveUDPAddr("udp", conf.TraceAddress)
		log.WithField("traceaddr", ret.TraceAddr).Info("Set trace address")
		if err == nil && ret.TraceAddr == nil {
			err = errors.New("resolved nil UDP address")
		}
		if err != nil {
			return
		}
	} else {
		trace.Disabled = true
	}

	var svc s3iface.S3API
	awsID := conf.AwsAccessKeyID
	awsSecret := conf.AwsSecretAccessKey

	conf.AwsAccessKeyID = "REDACTED"
	conf.AwsSecretAccessKey = "REDACTED"

	if len(awsID) > 0 && len(awsSecret) > 0 {
		sess, err := session.NewSession(&aws.Config{
			Region:      aws.String(conf.AwsRegion),
			Credentials: credentials.NewStaticCredentials(awsID, awsSecret, ""),
		})

		if err != nil {
			log.Info("error getting AWS session: %s", err)
			svc = nil
		} else {
			log.Info("Successfully created AWS session")
			svc = s3.New(sess)

			plugin := &s3p.S3Plugin{
				Logger:   log,
				Svc:      svc,
				S3Bucket: conf.AwsS3Bucket,
				Hostname: ret.Hostname,
			}
			ret.registerPlugin(plugin)
		}
	} else {
		log.Info("AWS credentials not found")
	}

	if svc == nil {
		log.Info("S3 archives are disabled")
	} else {
		log.Info("S3 archives are enabled")
	}

	if conf.ConsulForwardServiceName != "" || conf.ConsulTraceServiceName != "" {
		disc, consulErr := discovery.NewConsul(api.DefaultConfig())
		if consulErr != nil {
			log.WithError(consulErr).Error("Error creating Consul discoverer")
			return
		}
		ret.Discoverer = disc
		consulInterval, parseErr := time.ParseDuration(conf.ConsulRefreshInterval)
		if parseErr != nil {
			log.WithError(parseErr).Error("Error parsing Consul refresh interval")
			return
		}
		log.WithField("interval", conf.ConsulRefreshInterval).Info("Will use Consul for service discovery")

		go func() {
			defer func() {
				ret.ConsumePanic(recover())
			}()
			ticker := time.NewTicker(consulInterval)
			for range ticker.C {
				if conf.ConsulForwardServiceName != "" {
					ret.RefreshDestinations(conf.ConsulForwardServiceName, ret.ForwardDestinations, &ret.ForwardDestinationsMtx)
				}
				if conf.ConsulTraceServiceName != "" {
					ret.RefreshDestinations(conf.ConsulTraceServiceName, ret.TraceDestinations, &ret.TraceDestinationsMtx)
				}
			}
		}()
	}

	ret.ForwardDestinations = consistent.New()
	ret.TraceDestinations = consistent.New()
	// TODO Size of replicas in config?
	//ret.ForwardDestinations.NumberOfReplicas = ???

	// For readability we're "initializing" our destination rings here,
	// assured that any use of RefreshDestinations will work because we
	// populated the Discoverer above. We could refactor this and make
	// a "Static" discoverer, but it seems better to absorb it in some
	// complexity here rather than create a goroutine that just does
	// nothing on each call to RefreshDestinations.
	if conf.ForwardAddress != "" {
		// Static address? Use a ring of 1
		ret.ForwardDestinations.Add(conf.ForwardAddress)
	} else if conf.ConsulForwardServiceName != "" {
		// else use Consul
		ret.RefreshDestinations(conf.ConsulForwardServiceName, ret.ForwardDestinations, &ret.ForwardDestinationsMtx)
	}

	if conf.TraceAPIAddress != "" {
		// Static address? Use a ring of 1
		ret.TraceDestinations.Add(conf.TraceAPIAddress)
	} else if conf.ConsulForwardServiceName != "" {
		// Else use Consul
		ret.RefreshDestinations(conf.ConsulTraceServiceName, ret.TraceDestinations, &ret.TraceDestinationsMtx)
	}

	return
}

// RefreshDestinations updates the server's list of valid destinations
// for flushing. This should be called periodically to ensure we have
// the latest data.
func (s *Server) RefreshDestinations(serviceName string, ring *consistent.Consistent, mtx *sync.Mutex) {

	start := time.Now()
	destinations, err := s.Discoverer.UpdateDestinations(serviceName)
	if err != nil {
<<<<<<< HEAD
		log.WithFields(logrus.Fields{
			logrus.ErrorKey: err,
		}).Error("Error querying Consul for service")
		return
	}
	s.statsd.TimeInMilliseconds("consul.service_duration_ns", float64(queryMeta.RequestTime.Nanoseconds()), nil, 1.0)

	numHosts := len(serviceEntries)
	if numHosts < 1 {
		s.statsd.Count("consul_catalog.errors_total", 1, nil, 1.0)
		log.Error("Got no hosts when querying, might have stale hosts!")
	}
	// Make a slice to hold our returned hosts
	hosts := make([]string, numHosts)
	for index, se := range serviceEntries {
		service := se.Service
		var h bytes.Buffer
		h.WriteString("http://")

		h.WriteString(se.Node.Address)
		h.WriteString(":")
		h.WriteString(strconv.Itoa(service.Port))
		log.WithField("host", h.String()).Debug("Adding host")
		hosts[index] = h.String()
=======
		log.WithError(err).Error("Discoverer returned an error, destinations may be stale!")
>>>>>>> e44eda21
	}
	s.statsd.TimeInMilliseconds("discoverer.update_duration_ns", float64(time.Since(start).Nanoseconds()), nil, 1.0)

	// At the last moment, lock the mutex and defer so we unlock after setting.
	// We do this after we've fetched info so we don't hold the lock during long
	// queries, timeouts or errors. The flusher can lock the mutex and prevent us
	// from updating at the same time.
	mtx.Lock()
	defer mtx.Unlock()
	ring.Set(destinations)
}

// HandleMetricPacket processes each packet that is sent to the server, and sends to an
// appropriate worker (EventWorker or Worker).
func (s *Server) HandleMetricPacket(packet []byte) {
	// This is a very performance-sensitive function
	// and packets may be dropped if it gets slowed down.
	// Keep that in mind when modifying!

	if len(packet) == 0 {
		// a lot of clients send packets that accidentally have a trailing
		// newline, it's easier to just let them be
		return
	}

	if bytes.HasPrefix(packet, []byte{'_', 'e', '{'}) {
		event, err := samplers.ParseEvent(packet)
		if err != nil {
			log.WithFields(logrus.Fields{
				logrus.ErrorKey: err,
				"packet":        string(packet),
			}).Error("Could not parse packet")
			s.statsd.Count("packet.error_total", 1, []string{"packet_type:event"}, 1.0)
			return
		}
		s.EventWorker.EventChan <- *event
	} else if bytes.HasPrefix(packet, []byte{'_', 's', 'c'}) {
		svcheck, err := samplers.ParseServiceCheck(packet)
		if err != nil {
			log.WithFields(logrus.Fields{
				logrus.ErrorKey: err,
				"packet":        string(packet),
			}).Error("Could not parse packet")
			s.statsd.Count("packet.error_total", 1, []string{"packet_type:service_check"}, 1.0)
			return
		}
		s.EventWorker.ServiceCheckChan <- *svcheck
	} else {
		metric, err := samplers.ParseMetric(packet)
		if err != nil {
			log.WithFields(logrus.Fields{
				logrus.ErrorKey: err,
				"packet":        string(packet),
			}).Error("Could not parse packet")
			s.statsd.Count("packet.error_total", 1, []string{"packet_type:metric"}, 1.0)
			return
		}
		s.Workers[metric.Digest%uint32(len(s.Workers))].PacketChan <- *metric
	}
}

// HandleTracePacket accepts an incoming packet as bytes and sends it to the
// appropriate worker.
func (s *Server) HandleTracePacket(packet []byte) {
	// Unlike metrics, protobuf shouldn't have an issue with 0-length packets
	if len(packet) == 0 {
		log.Error("received zero-length trace packet")
	}

	// Technically this could be anything, but we're only consuming trace spans
	// for now.
	newSample := &ssf.SSFSample{}
	err := proto.Unmarshal(packet, newSample)
	if err != nil {
		log.WithError(err).Error("Trace unmarshaling error")
		return
	}

	s.TraceWorker.TraceChan <- *newSample
}

// ReadMetricSocket listens for available packets to handle.
func (s *Server) ReadMetricSocket(packetPool *sync.Pool, reuseport bool) {
	// each goroutine gets its own socket
	// if the sockets support SO_REUSEPORT, then this will cause the
	// kernel to distribute datagrams across them, for better read
	// performance
	serverConn, err := NewSocket(s.UDPAddr, s.RcvbufBytes, reuseport)
	if err != nil {
		// if any goroutine fails to create the socket, we can't really
		// recover, so we just blow up
		// this probably indicates a systemic issue, eg lack of
		// SO_REUSEPORT support
		log.WithError(err).Fatal("Error listening for UDP metrics")
	}
	log.WithField("address", s.UDPAddr).Info("Listening for UDP metrics")

	for {
		buf := packetPool.Get().([]byte)
		n, _, err := serverConn.ReadFrom(buf)
		if err != nil {
			log.WithError(err).Error("Error reading from UDP metrics socket")
			continue
		}

		// statsd allows multiple packets to be joined by newlines and sent as
		// one larger packet
		// note that spurious newlines are not allowed in this format, it has
		// to be exactly one newline between each packet, with no leading or
		// trailing newlines
		splitPacket := samplers.NewSplitBytes(buf[:n], '\n')
		for splitPacket.Next() {
			s.HandleMetricPacket(splitPacket.Chunk())
		}

		// the Metric struct created by HandleMetricPacket has no byte slices in it,
		// only strings
		// therefore there are no outstanding references to this byte slice, we
		// can return it to the pool
		packetPool.Put(buf)
	}
}

// ReadTraceSocket listens for available packets to handle.
func (s *Server) ReadTraceSocket(packetPool *sync.Pool, reuseport bool) {
	// TODO This is duplicated from ReadMetricSocket and feels like it could be it's
	// own function?

	if s.TraceAddr == nil {
		log.WithField("s.TraceAddr", s.TraceAddr).Fatal("Cannot listen on nil trace address")
	}

	serverConn, err := NewSocket(s.TraceAddr, s.RcvbufBytes, reuseport)
	if err != nil {
		// if any goroutine fails to create the socket, we can't really
		// recover, so we just blow up
		// this probably indicates a systemic issue, eg lack of
		// SO_REUSEPORT support
		log.WithError(err).Fatal("Error listening for UDP traces")
	}
	log.WithField("address", s.TraceAddr).Info("Listening for UDP traces")

	for {
		buf := packetPool.Get().([]byte)
		n, _, err := serverConn.ReadFrom(buf)
		if err != nil {
			log.WithError(err).Error("Error reading from UDP trace socket")
			continue
		}

		s.HandleTracePacket(buf[:n])
		packetPool.Put(buf)
	}
}

// HTTPServe starts the HTTP server and listens perpetually until it encounters an unrecoverable error.
func (s *Server) HTTPServe() {
	var prf interface {
		Stop()
	}

	// We want to make sure the profile is stopped
	// exactly once (and only once), even if the
	// shutdown pre-hook does not run (which it may not)
	profileStopOnce := sync.Once{}

	if s.enableProfiling {
		profileStartOnce.Do(func() {
			prf = profile.Start()
		})

		defer func() {
			profileStopOnce.Do(prf.Stop)
		}()
	}
	httpSocket := bind.Socket(s.HTTPAddr)
	graceful.Timeout(10 * time.Second)
	graceful.PreHook(func() {

		if prf != nil {
			profileStopOnce.Do(prf.Stop)
		}

		log.Info("Terminating HTTP listener")
	})

	// Ensure that the server responds to SIGUSR2 even
	// when *not* running under einhorn.
	graceful.AddSignal(syscall.SIGUSR2, syscall.SIGHUP)
	graceful.HandleSignals()
	log.WithField("address", s.HTTPAddr).Info("HTTP server listening")
	bind.Ready()

	if err := graceful.Serve(httpSocket, s.Handler()); err != nil {
		log.WithError(err).Error("HTTP server shut down due to error")
	}

	graceful.Shutdown()
}

// Shutdown signals the server to shut down after closing all
// current connections.
func (s *Server) Shutdown() {
	// TODO(aditya) shut down workers and socket readers
	log.Info("Shutting down server gracefully")
	graceful.Shutdown()
}

// IsLocal indicates whether veneur is running as a local instance
// (forwarding non-local data to a global veneur instance) or is running as a global
// instance (sending all data directly to the final destination).
func (s *Server) IsLocal() bool {
	return s.ForwardAddr != "" || s.ConsulFowardService != ""
}

// registerPlugin registers a plugin for use
// on the veneur server. It is blocking
// and not threadsafe.
func (s *Server) registerPlugin(p plugins.Plugin) {
	s.pluginMtx.Lock()
	defer s.pluginMtx.Unlock()
	s.plugins = append(s.plugins, p)
}

func (s *Server) getPlugins() []plugins.Plugin {
	s.pluginMtx.Lock()
	plugins := make([]plugins.Plugin, len(s.plugins))
	copy(plugins, s.plugins)
	s.pluginMtx.Unlock()
	return plugins
}

// TracingEnabled returns true if tracing is enabled.
func (s *Server) TracingEnabled() bool {
	return s.TraceWorker != nil
}<|MERGE_RESOLUTION|>--- conflicted
+++ resolved
@@ -308,34 +308,7 @@
 	start := time.Now()
 	destinations, err := s.Discoverer.UpdateDestinations(serviceName)
 	if err != nil {
-<<<<<<< HEAD
-		log.WithFields(logrus.Fields{
-			logrus.ErrorKey: err,
-		}).Error("Error querying Consul for service")
-		return
-	}
-	s.statsd.TimeInMilliseconds("consul.service_duration_ns", float64(queryMeta.RequestTime.Nanoseconds()), nil, 1.0)
-
-	numHosts := len(serviceEntries)
-	if numHosts < 1 {
-		s.statsd.Count("consul_catalog.errors_total", 1, nil, 1.0)
-		log.Error("Got no hosts when querying, might have stale hosts!")
-	}
-	// Make a slice to hold our returned hosts
-	hosts := make([]string, numHosts)
-	for index, se := range serviceEntries {
-		service := se.Service
-		var h bytes.Buffer
-		h.WriteString("http://")
-
-		h.WriteString(se.Node.Address)
-		h.WriteString(":")
-		h.WriteString(strconv.Itoa(service.Port))
-		log.WithField("host", h.String()).Debug("Adding host")
-		hosts[index] = h.String()
-=======
 		log.WithError(err).Error("Discoverer returned an error, destinations may be stale!")
->>>>>>> e44eda21
 	}
 	s.statsd.TimeInMilliseconds("discoverer.update_duration_ns", float64(time.Since(start).Nanoseconds()), nil, 1.0)
 
